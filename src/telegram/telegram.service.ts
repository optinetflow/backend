--- conflicted
+++ resolved
@@ -1,8 +1,4 @@
 import { BadRequestException, Injectable, Logger } from '@nestjs/common';
-<<<<<<< HEAD
-=======
-import { ConfigService } from '@nestjs/config';
->>>>>>> 274a4fff
 import { Interval } from '@nestjs/schedule';
 import { TelegramUser, User } from '@prisma/client';
 import { PrismaService } from 'nestjs-prisma';
@@ -191,12 +187,8 @@
     chatId: number,
     telegramUser?: TelegramUser,
   ): Promise<[TelegramUser, Buffer | undefined]> {
-<<<<<<< HEAD
     const bot = this.getBot(user.brandId as string);
-    const chat = await bot.telegram.getChat(telegramId);
-=======
-    const chat = await this.bot.telegram.getChat(chatId);
->>>>>>> 274a4fff
+    const chat = await bot.telegram.getChat(chatId);
 
     let bigAvatar: string | undefined;
     let smallAvatar: string | undefined;
@@ -274,12 +266,6 @@
         },
       },
     });
-<<<<<<< HEAD
-    const bot = this.getBot(telegramUser.user.brandId as string);
-    await this.prisma.user.update({ where: { id: telegramUser.userId }, data: { isVerified: true } });
-    const caption = `#تکمیلـثبتـنامـتلگرام\n👤 ${telegramUser.user.fullname}  (@${telegramUser?.username})\n📞 موبایل: +98${telegramUser.user.phone}\n📱 موبایل تلگرام: +${telegramUser.phone}\n👨 نام تلگرام: ${telegramUser.firstname} ${telegramUser.lastname}\n\n👨 مارکتر: ${telegramUser.user?.parent?.fullname}`;
-    void bot.telegram.sendMessage(telegramUser.user.brand?.reportGroupId as string, caption);
-=======
 
     if (telegramUsers.length === 0) {
       throw new Error('TelegramUsers not found');
@@ -296,12 +282,12 @@
     const promises = telegramUsers.map(async (telegramUser) => {
       await this.prisma.user.update({ where: { id: telegramUser.userId }, data: { isVerified: true } });
       const caption = `#تکمیلـثبتـنامـتلگرام\n👤 ${telegramUser.user.fullname}  (@${telegramUser?.username})\n📞 موبایل: +98${telegramUser.user.phone}\n📱 موبایل تلگرام: +${telegramUser.phone}\n👨 نام تلگرام: ${telegramUser.firstname} ${telegramUser.lastname}\n\n👨 مارکتر: ${telegramUser.user?.parent?.fullname}`;
-
-      return this.bot.telegram.sendMessage(this.reportGroupId, caption);
+      const bot = this.getBot(telegramUser.user.brandId as string);
+
+      return bot.telegram.sendMessage(this.reportGroupId, caption);
     });
 
     return Promise.all(promises);
->>>>>>> 274a4fff
   }
 
   async enableGift(ctx: Context) {
