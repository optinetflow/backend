--- conflicted
+++ resolved
@@ -83,13 +83,8 @@
 
       if (receiptBuffer) {
         if (telegramUser) {
-<<<<<<< HEAD
           await bot.telegram.sendPhoto(
-            Number(telegramUser.id),
-=======
-          await this.bot.telegram.sendPhoto(
             Number(telegramUser.chatId),
->>>>>>> 274a4fff
             { source: receiptBuffer },
             {
               caption,
