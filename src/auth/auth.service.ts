--- conflicted
+++ resolved
@@ -37,7 +37,6 @@
   async createUser(user: User | null, payload: SignupInput): Promise<User> {
     const brand = await this.getBrandByDomain(payload.domainName);
     let parentId = user?.id;
-<<<<<<< HEAD
     const promo = await this.getPromotion(payload, brand);
 
     if (!parentId && !promo) {
@@ -116,13 +115,6 @@
         password: hashedPassword,
         parentId,
         isVerified: promo ? false : true,
-=======
-    let promo: (Promotion & { parentUser: User }) | null = null;
-    const brand = await this.prisma.brand.findUniqueOrThrow({
-      where: {
-        domainName: payload.domainName,
-        deletedAt: null,
->>>>>>> 49458e1c
       },
     });
   }
