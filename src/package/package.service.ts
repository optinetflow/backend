/* eslint-disable max-len */
import { BadRequestException, Injectable, NotAcceptableException } from '@nestjs/common';
import { ConfigService } from '@nestjs/config';
import { Package, Server, UserPackage as UserPackagePrisma } from '@prisma/client';
import { customAlphabet } from 'nanoid';
import { PrismaService } from 'nestjs-prisma';
import PQueue from 'p-queue';
import { v4 as uuid } from 'uuid';

import {
  arrayToDic,
  bytesToGB,
  ceilTo,
  convertPersianCurrency,
  floorTo,
  getRemainingDays,
  getVlessLink,
  jsonToB64Url,
  roundTo,
} from '../common/helpers';
import { PaymentService } from '../payment/payment.service';
import { CallbackData } from '../telegram/telegram.constants';
import { User } from '../users/models/user.model';
import { XuiService } from '../xui/xui.service';
import { Stat } from '../xui/xui.types';
import { TelegramService } from './../telegram/telegram.service';
import { BuyPackageInput } from './dto/buyPackage.input';
import { RenewPackageInput } from './dto/renewPackage.input';
import { UserPackage } from './models/userPackage.model';
import { CreatePackageInput, SendBuyPackMessageInput } from './package.types';

<<<<<<< HEAD
const ENDPOINTS = (domain: string) => {
  const url = `https://${domain}/v`;

  return {
    login: `${url}/login`,
    inbounds: `${url}/panel/inbound/list`,
    onlines: `${url}/panel/inbound/onlines`,
    addInbound: `${url}/panel/inbound/add`,
    addClient: `${url}/panel/inbound/addClient`,
    updateClient: (id: string) => `${url}/panel/inbound/updateClient/${id}`,
    resetClientTraffic: (email: string, inboundId: number) =>
      `${url}/panel/inbound/${inboundId}/resetClientTraffic/${email}`,
    delClient: (id: string, inboundId: number) => `${url}/panel/inbound/${inboundId}/delClient/${id}`,
    serverStatus: `${url}/server/status`,
  };
};

interface DiscountedPackage extends Package {
  discountedPrice?: number;
}

=======
>>>>>>> 05c6a70d
@Injectable()
export class PackageService {
  constructor(
    private readonly prisma: PrismaService,
    private readonly telegramService: TelegramService,
    private readonly xuiService: XuiService,
    private readonly payment: PaymentService,
    private readonly configService: ConfigService,
  ) {}

  async getFreeServer(user: User): Promise<Server> {
    if (!user.brand?.activeServerId) {
      throw new NotAcceptableException('Active Server is not Found');
    }

<<<<<<< HEAD
  async getFreeServer(): Promise<Server> {
    return this.prisma.server.findUniqueOrThrow({ where: { domain: 'tr3.arvanvpn.online' } });
=======
    return this.prisma.server.findUniqueOrThrow({ where: { id: user.brand?.activeServerId } });
>>>>>>> 05c6a70d
  }

  async buyPackage(user: User, input: BuyPackageInput): Promise<UserPackagePrisma> {
    const nanoid = customAlphabet('abcdefghijklmnopqrstuvwxyz0123456789', 16);
    const isBlocked = Boolean(user.isDisabled || user.isParentDisabled);

    if (isBlocked) {
      throw new BadRequestException('Your account is blocked!');
    }

<<<<<<< HEAD
    const server = await this.getFreeServer();
    const pack = (await this.getPackages(user, input.packageId))[0];
    const parent = user.parentId && (await this.prisma.user.findUnique({ where: { id: user.parentId } }));
    const paymentKey = uuid();
=======
    const server = await this.getFreeServer(user);
    const pack = await this.prisma.package.findUniqueOrThrow({ where: { id: input.packageId } });
    const paymentId = uuid();
>>>>>>> 05c6a70d
    const email = nanoid();
    const id = uuid();
    const subId = nanoid();

    let parentPurchaseAmount: number | undefined;

    // if (parent) {
    //   const parentProfit = (parent?.profitPercent || 0) / 100;
    //   const parentDiscount = (parent?.appliedDiscountPercent || 0) / 100;
    //   parentPurchaseAmount = pack.price * ((1 - parentProfit) / (1 - parentDiscount));
    // }

    // await this.xuiService.addClient(user, {
    //   id,
    //   subId,
    //   email,
    //   serverId: server.id,
    //   package: pack,
    //   name: input.name || 'No Name',
    // });

    // const { receiptBuffer, parentProfit, profitAmount } = await this.payment.purchasePaymentRequest(user, {
    //   amount: pack.price,
    //   discountedAmount: pack.discountedPrice,
    //   parentPurchaseAmount,
    //   id: paymentId,
    //   receipt: input.receipt,
    // });

    await this.payment.purchasePackagePayment(user, {
      key: paymentKey,
      package: pack,
      receipt: input.receipt,
    });

    const lastUserPack = await this.prisma.userPackage.findFirst({
      where: { userId: user.id },
      orderBy: { orderN: 'desc' },
    });

    const userPack = await this.createPackage(user, {
      id,
      subId,
      email,
      server,
      name: input.name || 'No Name',
      package: pack,
      paymentKey,
      orderN: (lastUserPack?.orderN || 0) + 1,
    });

    // await this.sendBuyPackMessage(user, {
    //   inRenew: false,
    //   pack,
    //   parentProfit,
    //   profitAmount,
    //   receiptBuffer,
    //   userPack,
    // });
    console.info('test');

    return userPack;
  }

  async enableGift(user: User, userGiftId: string): Promise<void> {
    const nanoid = customAlphabet('abcdefghijklmnopqrstuvwxyz0123456789', 16);

    const server = await this.getFreeServer(user);
    const gift = await this.prisma.userGift.findUniqueOrThrow({ where: { id: userGiftId } });
    const pack = await this.prisma.package.findUniqueOrThrow({ where: { id: gift.giftPackageId! } });
    const email = nanoid();
    const id = uuid();
    const subId = nanoid();

    await this.xuiService.addClient(user, {
      id,
      subId,
      email,
      serverId: server.id,
      package: pack,
      name: 'هدیه 🎁',
    });

    const lastUserPack = await this.prisma.userPackage.findFirst({
      where: { userId: user.id },
      orderBy: { orderN: 'desc' },
    });

    const userPack = await this.createPackage(user, {
      id,
      subId,
      email,
      server,
      name: 'هدیه 🎁',
      package: pack,
      orderN: (lastUserPack?.orderN || 0) + 1,
    });

    await this.prisma.userGift.update({ where: { id: gift.id }, data: { isGiftUsed: true } });

    const caption = `#فعالسازیـهدیه 🎁\n📦 ${pack.traffic} گیگ - ${convertPersianCurrency(pack.price)} - ${
      pack.expirationDays
    } روزه\n🔤 نام بسته: ${userPack.name}\n👤 ${user.fullname}\n📞 موبایل: +98${
      user.phone
    }\n💵 شارژ حساب: ${convertPersianCurrency(roundTo(user?.balance || 0, 0))}`;
    const bot = this.telegramService.getBot(user.brandId as string);

    await bot.telegram.sendMessage(user.brand?.reportGroupId as string, caption);
  }

  async renewPackage(user: User, input: RenewPackageInput): Promise<UserPackagePrisma> {
    const userPack = await this.prisma.userPackage.findUniqueOrThrow({
      where: { id: input.userPackageId },
      include: {
        server: true,
        stat: true,
        package: true,
      },
    });
    const pack = await this.prisma.package.findUniqueOrThrow({ where: { id: input.packageId } });
    const paymentKey = uuid();

    const modifiedPack = { ...pack };

    try {
      if (!userPack.finishedAt) {
        const remainingDays = (Number(userPack.stat.expiryTime) - Date.now()) / (1000 * 60 * 60 * 24);
        const remainingTraffic = bytesToGB(Number(userPack.stat.total - (userPack.stat.down + userPack.stat.up)));

        const maxTransformableExpirationDays =
          (remainingTraffic / userPack.package.traffic) * userPack.package.expirationDays;
        const maxTransformableTraffic = (remainingDays / userPack.package.expirationDays) * userPack.package.traffic;

        modifiedPack.traffic += remainingTraffic > maxTransformableTraffic ? maxTransformableTraffic : remainingTraffic;
        modifiedPack.expirationDays +=
          remainingDays > maxTransformableExpirationDays ? maxTransformableExpirationDays : remainingDays;

        await this.xuiService.resetClientTraffic(userPack.statId);
        await this.xuiService.updateClient(user, {
          id: userPack.statId,
          email: userPack.stat.email,
          subId: userPack.stat.subId,
          name: userPack.name,
          orderN: userPack.orderN,
          package: modifiedPack,
          server: userPack.server,
          enable: userPack.stat.enable,
        });

        await this.payment.purchasePackagePayment(user, {
          key: paymentKey,
          package: pack,
          receipt: input.receipt,
        });

        // await this.sendBuyPackMessage(user, {
        //   inRenew: true,
        //   pack,
        //   userPack: userNewPack,
        //   parentProfit,
        //   profitAmount,
        //   receiptBuffer,
        // });

        return await this.createPackage(user, {
          id: userPack.statId,
          subId: userPack.stat.subId,
          email: userPack.stat.email,
          server: userPack.server,
          name: userPack.name,
          package: modifiedPack,
          paymentKey,
          orderN: userPack.orderN,
        });
<<<<<<< HEAD
=======

        await this.prisma.userPackage.update({
          where: {
            id: userPack.id,
          },
          data: {
            deletedAt: new Date(),
          },
        });

        await this.sendBuyPackMessage(user, {
          inRenew: true,
          pack,
          userPack: userNewPack,
          parentProfit,
          profitAmount,
          receiptBuffer,
        });

        return userNewPack;
>>>>>>> 05c6a70d
      }
    } catch {
      // nothing
    }

    await this.xuiService.addClient(user, {
      id: userPack.statId,
      subId: userPack.stat.subId,
      email: userPack.stat.email,
      serverId: userPack.server.id,
      package: modifiedPack,
      name: userPack.name,
      orderN: userPack.orderN,
    });

    await this.payment.purchasePackagePayment(user, {
      key: paymentKey,
      package: pack,
      receipt: input.receipt,
    });

    // await this.sendBuyPackMessage(user, {
    //   inRenew: true,
    //   pack,
    //   userPack: userNewPack,
    //   parentProfit,
    //   profitAmount,
    //   receiptBuffer,
    // });

    return this.createPackage(user, {
      id: userPack.statId,
      subId: userPack.stat.subId,
      email: userPack.stat.email,
      server: userPack.server,
      name: userPack.name,
      package: modifiedPack,
      paymentKey,
      orderN: userPack.orderN,
    });
<<<<<<< HEAD
=======

    await this.prisma.userPackage.update({
      where: {
        id: userPack.id,
      },
      data: {
        deletedAt: new Date(),
      },
    });

    await this.sendBuyPackMessage(user, {
      inRenew: true,
      pack,
      userPack: userNewPack,
      parentProfit,
      profitAmount,
      receiptBuffer,
    });

    return userNewPack;
>>>>>>> 05c6a70d
  }

  async sendBuyPackMessage(user: User, input: SendBuyPackMessageInput) {
    const caption = `${input.inRenew ? '#تمدیدـبسته' : '#خریدـبسته'}\n📦 ${
      input.pack.traffic
    } گیگ - ${convertPersianCurrency(input.pack.price)} - ${input.pack.expirationDays} روزه\n🔤 نام بسته: ${
      input.userPack.name
    }\n👤 ${user.fullname}\n📞 موبایل: +98${user.phone}\n💵 سود تقریبی: ${convertPersianCurrency(
      roundTo(input.parentProfit || input.profitAmount || 0, 0),
    )}\n`;

    if (user.parentId) {
      const telegramUser = await this.prisma.telegramUser.findUnique({
        where: { userId: user.parentId },
        include: {
          user: true,
        },
      });

      if (input.receiptBuffer) {
        const rejectData = { R_PACK: input.userPack.id } as CallbackData;
        const acceptData = { A_PACK: input.userPack.id } as CallbackData;

        if (telegramUser) {
          const bot = this.telegramService.getBot(telegramUser.user.brandId as string);
          await bot.telegram.sendPhoto(
            Number(telegramUser.chatId),
            { source: input.receiptBuffer },
            {
              caption,
              reply_markup: {
                inline_keyboard: [
                  [
                    {
                      callback_data: jsonToB64Url(rejectData as Record<string, string>),
                      text: '❌ رد',
                    },
                    {
                      callback_data: jsonToB64Url(acceptData as Record<string, string>),
                      text: '✅ تایید',
                    },
                  ],
                ],
              },
            },
          );
        }

        const parent = await this.prisma.user.findUnique({ where: { id: user.parentId } });
        const reportCaption =
          caption +
          `\n\n👨 مارکتر: ${parent?.fullname}\n💵 شارژ حساب: ${convertPersianCurrency(
            roundTo(parent?.balance || 0, 0),
          )}`;
        const bot = this.telegramService.getBot(user.brandId as string);
        await bot.telegram.sendPhoto(
          user.brand?.reportGroupId as string,
          { source: input.receiptBuffer },
          { caption: reportCaption },
        );

        return;
      }
    }

    const updatedUser = await this.prisma.user.findUniqueOrThrow({
      where: { id: user.id },
      include: {
        brand: true,
      },
    });
    const reportCaption = caption + `\n💵 شارژ حساب: ${convertPersianCurrency(roundTo(updatedUser?.balance || 0, 0))}`;
    const bot = this.telegramService.getBot(updatedUser.brandId as string);
    await bot?.telegram.sendMessage(updatedUser.brand?.reportGroupId as string, reportCaption);
  }

  async getUserPackages(user: User): Promise<UserPackage[]> {
    const userPackages: UserPackage[] = [];
    const threeDaysAgo = new Date(Date.now() - 3 * 24 * 60 * 60 * 1000);
    const userPacks = await this.prisma.userPackage.findMany({
      include: {
        stat: true,
        server: {
          include: {
            brand: true,
          },
        },
      },
      where: {
        userId: user.id,
        deletedAt: null,
        OR: [{ finishedAt: null }, { finishedAt: { gte: threeDaysAgo } }],
      },
      orderBy: {
        orderN: 'desc',
      },
    });

    for (const userPack of userPacks) {
      userPackages.push({
        id: userPack.id,
        createdAt: userPack.createdAt,
        updatedAt: userPack.updatedAt,
        name: userPack.name,
        link: getVlessLink(
          userPack.statId,
          userPack.server.tunnelDomain,
          `${userPack.name} | ${userPack.server.brand?.domainName as string}`,
          userPack.server.port,
        ),
        remainingTraffic: userPack.stat.total - (userPack.stat.down + userPack.stat.up),
        totalTraffic: userPack.stat.total,
        expiryTime: userPack.stat.expiryTime,
        lastConnectedAt: userPack.stat?.lastConnectedAt,
      });
    }

    return userPackages;
  }

  async createPackage(user: User, input: CreatePackageInput): Promise<UserPackagePrisma> {
    try {
      const clientStat = {
        id: input.id,
        down: 0,
        up: 0,
        flow: '',
        tgId: '',
        subId: input.subId,
        limitIp: input.package.userCount,
        total: roundTo(1024 * 1024 * 1024 * input.package.traffic, 0),
        serverId: input.server.id,
        expiryTime: roundTo(Date.now() + 24 * 60 * 60 * 1000 * input.package.expirationDays, 0),
        enable: true,
        email: input.email,
      };

      const [_, userPackage] = await this.prisma.$transaction([
        this.prisma.clientStat.upsert({
          where: {
            id: input.id,
          },
          create: clientStat,
          update: clientStat,
        }),
        this.prisma.userPackage.create({
          data: {
            packageId: input.package.id,
            serverId: input.server.id,
            userId: user.id,
            statId: input.id,
            // paymentId: input.paymentId,
            paymentKey: input.paymentKey,
            name: input.name,
            orderN: input.orderN,
          },
        }),
      ]);

      return userPackage;
    } catch (error) {
      console.error(error);

      throw new BadRequestException('upsert client Stat or create userPackage got failed.');
    }
  }

  async getPackages(user: User, id?: string): Promise<DiscountedPackage[]> {
    const packages = await this.prisma.package.findMany({
      where: { deletedAt: null, forRole: { has: user.role }, id },
      orderBy: { order: 'asc' },
    });
    const parent = user?.parentId ? await this.prisma.user.findUnique({ where: { id: user?.parentId } }) : null;

    const hasParentDiscount = typeof parent?.appliedDiscountPercent === 'number';
    const hasParentProfit = typeof parent?.profitPercent === 'number';
    const appliedPackPrice =
      hasParentDiscount || hasParentProfit
        ? packages.map((pack) => {
            const parentDiscount = (parent?.appliedDiscountPercent || 0) / 100;
            const parentProfit = (parent?.profitPercent || 0) / 100;
            const price = ceilTo(pack.price * ((1 - parentDiscount) / (1 - parentProfit)), 0);

            return {
              ...pack,
              price,
            };
          })
        : packages;

    return typeof user?.appliedDiscountPercent === 'number'
      ? appliedPackPrice.map((pack) => {
          const userDiscount = (100 - user.appliedDiscountPercent!) / 100;
          const discountedPrice = ceilTo(pack.price * userDiscount, 0);

          return {
            ...pack,
            discountedPrice: discountedPrice !== pack.price ? discountedPrice : undefined,
          };
        })
      : appliedPackPrice;
  }
}<|MERGE_RESOLUTION|>--- conflicted
+++ resolved
@@ -29,7 +29,6 @@
 import { UserPackage } from './models/userPackage.model';
 import { CreatePackageInput, SendBuyPackMessageInput } from './package.types';
 
-<<<<<<< HEAD
 const ENDPOINTS = (domain: string) => {
   const url = `https://${domain}/v`;
 
@@ -51,8 +50,6 @@
   discountedPrice?: number;
 }
 
-=======
->>>>>>> 05c6a70d
 @Injectable()
 export class PackageService {
   constructor(
@@ -68,12 +65,7 @@
       throw new NotAcceptableException('Active Server is not Found');
     }
 
-<<<<<<< HEAD
-  async getFreeServer(): Promise<Server> {
-    return this.prisma.server.findUniqueOrThrow({ where: { domain: 'tr3.arvanvpn.online' } });
-=======
     return this.prisma.server.findUniqueOrThrow({ where: { id: user.brand?.activeServerId } });
->>>>>>> 05c6a70d
   }
 
   async buyPackage(user: User, input: BuyPackageInput): Promise<UserPackagePrisma> {
@@ -84,16 +76,10 @@
       throw new BadRequestException('Your account is blocked!');
     }
 
-<<<<<<< HEAD
-    const server = await this.getFreeServer();
+    const server = await this.getFreeServer(user);
     const pack = (await this.getPackages(user, input.packageId))[0];
     const parent = user.parentId && (await this.prisma.user.findUnique({ where: { id: user.parentId } }));
     const paymentKey = uuid();
-=======
-    const server = await this.getFreeServer(user);
-    const pack = await this.prisma.package.findUniqueOrThrow({ where: { id: input.packageId } });
-    const paymentId = uuid();
->>>>>>> 05c6a70d
     const email = nanoid();
     const id = uuid();
     const subId = nanoid();
@@ -249,16 +235,7 @@
           receipt: input.receipt,
         });
 
-        // await this.sendBuyPackMessage(user, {
-        //   inRenew: true,
-        //   pack,
-        //   userPack: userNewPack,
-        //   parentProfit,
-        //   profitAmount,
-        //   receiptBuffer,
-        // });
-
-        return await this.createPackage(user, {
+        const userNewPack = await this.createPackage(user, {
           id: userPack.statId,
           subId: userPack.stat.subId,
           email: userPack.stat.email,
@@ -268,8 +245,6 @@
           paymentKey,
           orderN: userPack.orderN,
         });
-<<<<<<< HEAD
-=======
 
         await this.prisma.userPackage.update({
           where: {
@@ -280,17 +255,16 @@
           },
         });
 
-        await this.sendBuyPackMessage(user, {
-          inRenew: true,
-          pack,
-          userPack: userNewPack,
-          parentProfit,
-          profitAmount,
-          receiptBuffer,
-        });
+        // await this.sendBuyPackMessage(user, {
+        //   inRenew: true,
+        //   pack,
+        //   userPack: userNewPack,
+        //   parentProfit,
+        //   profitAmount,
+        //   receiptBuffer,
+        // });
 
         return userNewPack;
->>>>>>> 05c6a70d
       }
     } catch {
       // nothing
@@ -312,6 +286,26 @@
       receipt: input.receipt,
     });
 
+    const userNewPack = this.createPackage(user, {
+      id: userPack.statId,
+      subId: userPack.stat.subId,
+      email: userPack.stat.email,
+      server: userPack.server,
+      name: userPack.name,
+      package: modifiedPack,
+      paymentKey,
+      orderN: userPack.orderN,
+    });
+
+    await this.prisma.userPackage.update({
+      where: {
+        id: userPack.id,
+      },
+      data: {
+        deletedAt: new Date(),
+      },
+    });
+
     // await this.sendBuyPackMessage(user, {
     //   inRenew: true,
     //   pack,
@@ -321,39 +315,7 @@
     //   receiptBuffer,
     // });
 
-    return this.createPackage(user, {
-      id: userPack.statId,
-      subId: userPack.stat.subId,
-      email: userPack.stat.email,
-      server: userPack.server,
-      name: userPack.name,
-      package: modifiedPack,
-      paymentKey,
-      orderN: userPack.orderN,
-    });
-<<<<<<< HEAD
-=======
-
-    await this.prisma.userPackage.update({
-      where: {
-        id: userPack.id,
-      },
-      data: {
-        deletedAt: new Date(),
-      },
-    });
-
-    await this.sendBuyPackMessage(user, {
-      inRenew: true,
-      pack,
-      userPack: userNewPack,
-      parentProfit,
-      profitAmount,
-      receiptBuffer,
-    });
-
     return userNewPack;
->>>>>>> 05c6a70d
   }
 
   async sendBuyPackMessage(user: User, input: SendBuyPackMessageInput) {
