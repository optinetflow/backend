--- conflicted
+++ resolved
@@ -6,10 +6,7 @@
 import { PrismaService } from 'nestjs-prisma';
 import { v4 as uuid } from 'uuid';
 
-<<<<<<< HEAD
 import { GraphqlConfig } from '../common/configs/config.interface';
-import { bytesToGB, convertPersianCurrency, getVlessLink, jsonToB64Url, roundTo } from '../common/helpers';
-=======
 import {
   bytesToGB,
   ceilTo,
@@ -19,7 +16,6 @@
   pctToDec,
   roundTo,
 } from '../common/helpers';
->>>>>>> f1e683b2
 import { PaymentService } from '../payment/payment.service';
 import { CallbackData } from '../telegram/telegram.constants';
 import { User } from '../users/models/user.model';
@@ -98,13 +94,17 @@
       throw new BadRequestException('Your account is blocked!');
     }
 
-<<<<<<< HEAD
-    const pack = await this.prisma.package.findUniqueOrThrow({ where: { id: input.packageId } });
-    const server = await this.getFreeServer(user, pack);
-    const paymentId = uuid();
+    const server = await this.getFreeServer(user);
+    const pack = await this.prisma.package.findUniqueOrThrow({
+      where: {
+        id: input.packageId,
+      },
+    });
     const email = nanoid();
     const id = uuid();
     const subId = nanoid();
+    const userPackageId = uuid();
+    const userPackageName = input.name || 'No Name';
     const graphqlConfig = this.configService.get<GraphqlConfig>('graphql');
 
     if (!graphqlConfig?.debug) {
@@ -117,28 +117,6 @@
         name: input.name || 'No Name',
       });
     }
-=======
-    const server = await this.getFreeServer(user);
-    const pack = await this.prisma.package.findUniqueOrThrow({
-      where: {
-        id: input.packageId,
-      },
-    });
-    const email = nanoid();
-    const id = uuid();
-    const subId = nanoid();
-    const userPackageId = uuid();
-    const userPackageName = input.name || 'No Name';
-
-    await this.xuiService.addClient(user, {
-      id,
-      subId,
-      email,
-      serverId: server.id,
-      package: pack,
-      name: input.name || 'No Name',
-    });
->>>>>>> f1e683b2
 
     const [financeTransactions, telegramMessages] = await this.payment.purchasePackagePayment(user, {
       userPackageId,
@@ -434,23 +412,13 @@
     }
   }
 
-<<<<<<< HEAD
-  async getPackages(user: User, filters: GetPackageInput) {
-    const { category, expirationDays } = filters;
-
-    return this.prisma.package.findMany({
-      where: {
-        deletedAt: null,
-        forRole: { has: user.role },
-        category: category ? category : undefined,
-        expirationDays: expirationDays && expirationDays > 0 ? expirationDays : undefined,
-      },
-=======
-  async getPackages(user: User, id?: string): Promise<DiscountedPackage[]> {
+  async getPackages(user: User, filters: GetPackageInput, id?: string): Promise<DiscountedPackage[]> {
+    const {category, expirationDays} = filters
     const packages = await this.prisma.package.findMany({
       where: { deletedAt: null, forRole: { has: user.role }, id },
->>>>>>> f1e683b2
       orderBy: { order: 'asc' },
+      category: category ? category : undefined,
+        expirationDays: expirationDays && expirationDays > 0 ? expirationDays : undefined,
     });
 
     const parent = user?.parentId ? await this.prisma.user.findUnique({ where: { id: user?.parentId } }) : null;
