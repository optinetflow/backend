# ------------------------------------------------------
# THIS FILE WAS AUTOMATICALLY GENERATED (DO NOT MODIFY)
# ------------------------------------------------------

type Arvan {
  """Identifies the date and time when the object was created."""
  createdAt: DateTime!
  email: String!
  id: ID!
  nsKeys: [String!]!
  password: String!
  token: String
  tokenExpiredAt: DateTime

  """Identifies the date and time when the object was last updated."""
  updatedAt: DateTime!
}

type Auth {
  """JWT access token"""
  accessToken: JWT!

  """JWT refresh token"""
  refreshToken: JWT!
  user: User!
}

type BankCard {
  name: String!
  number: String!
}

"""A custom scalar type for big numbers"""
scalar BigNumber

input BuyPackageInput {
  name: String!
  packageId: String!
  receipt: String
}

input BuyRechargePackageInput {
  receipt: String!
  rechargePackageId: String!
}

input ChangePasswordInput {
  newPassword: String!
  oldPassword: String!
}

type CheckAuth {
  loggedIn: Boolean!
}

type Child {
  activePackages: Int!
  appliedDiscountPercent: Float
  balance: Float!
  bankCard: [BankCard!]

  """Identifies the date and time when the object was created."""
  createdAt: DateTime!
  description: String
  fullname: String!
  id: ID!
  initialDiscountPercent: Float
  isDisabled: Boolean
  isParentDisabled: Boolean
  lastConnectedAt: DateTime
  maxRechargeDiscountPercent: Float
  onlinePackages: Int!
  parent: Parent
  parentId: String
  phone: String!
  profitBalance: Float!
  profitPercent: Float!
  referId: String
  role: Role!
  telegram: TelegramUser
  totalProfit: Float!

  """Identifies the date and time when the object was last updated."""
  updatedAt: DateTime!
  userGift: [UserGift!]
}

type ClientStat {
  """Identifies the date and time when the object was created."""
  createdAt: DateTime!
  down: BigNumber!
  email: String!
  enable: Boolean!
  expiryTime: BigNumber!
  id: ID!
  total: BigNumber!
  up: BigNumber!

  """Identifies the date and time when the object was last updated."""
  updatedAt: DateTime!
}

input CreateArvanAccountInput {
  email: String!
  password: String!
}

input CreateDomainInput {
  arvanAccount: String!
  domain: String!
  expiredAt: String
  serverDomain: String!
}

input CreateServerInput {
  domain: String!
  inboundId: Int!
  ip: String!
  type: ServerCountry!
}

"""
A date-time string at UTC, such as 2019-12-03T09:54:33Z, compliant with the date-time format.
"""
scalar DateTime

type Dns {
  cloud: Boolean!

  """Identifies the date and time when the object was created."""
  createdAt: DateTime!
  id: String!
  name: String!
  ttl: Int!
  type: String!

  """Identifies the date and time when the object was last updated."""
  updatedAt: DateTime!
  upstream_https: UpstreamHttps!
  value: [DnsValue!]!
}

type DnsValue {
  country: String!
  ip: String!
  port: String
  weight: Int!
}

type Domain {
  arvanSslState: DomainState!

  """Identifies the date and time when the object was created."""
  createdAt: DateTime!
  domain: String!
  expiredAt: DateTime!
  id: ID!
  letsEncryptSsl: DomainState!
  nsState: DomainState!

  """Identifies the date and time when the object was last updated."""
  updatedAt: DateTime!
}

"""Domain state"""
enum DomainState {
  APPLIED
  PENDING
}

input DomainsFiltersInput {
  arvanSslState: DomainState
  domain: String
  letsEncryptSsl: DomainState
  nsState: DomainState
}

input EnterCostInput {
  amount: Int!
  description: String
  type: PaymentType!
}

input GetClientStatsFiltersInput {
  id: String!
}

input IssueCertInput {
  domain: String!
}

"""
A field whose value is a JSON Web Token (JWT): https://jwt.io/introduction.
"""
scalar JWT

type Login {
  isPromoCodeValid: Boolean
  loggedIn: LoginData
}

type LoginData {
  tokens: Token!
  user: User!
}

input LoginInput {
  password: String!
  phone: String!
}

type Mutation {
  addArvanAccount(data: CreateArvanAccountInput!): Arvan!
  addDomain(data: CreateDomainInput!): Domain!
  addServer(data: CreateServerInput!): Server!
  buyPackage(data: BuyPackageInput!): String!
  buyRechargePackage(input: BuyRechargePackageInput!): User!
  changePassword(data: ChangePasswordInput!): User!
  enterCost(input: EnterCostInput!): User!
  issueCert(data: IssueCertInput!): Domain!
  login(data: LoginInput!): Login!
  logout: Boolean!
  refreshToken(token: JWT!): Token!
  renewPackage(input: RenewPackageInput!): String!
  signup(data: SignupInput!): Auth!
  updateArvanSslStates: Boolean!
  updateChild(input: UpdateChildInput!): User!
  updateIp(data: UpdateDnsIpInput!): [Dns!]!
  updateLetsEncryptSslStates: Boolean!
  updateNsStates: Boolean!
  updatePort(data: UpdateDnsPortInput!): Dns!
  updateUser(input: UpdateUserInput!): User!
  uploadImage(input: UploadInput!): String!
}

type Package {
  """Identifies the date and time when the object was created."""
  createdAt: DateTime!
  discountedPrice: Int
  expirationDays: Int!
  id: ID!
  price: Int!
  traffic: Float!

  """Identifies the date and time when the object was last updated."""
  updatedAt: DateTime!
  userCount: Int!
}

type Parent {
  bankCard: [BankCard!]
  id: String!
  telegram: ParentTelegram
}

type ParentTelegram {
  username: String
}

"""Payment Type"""
enum PaymentType {
  EXTERNAL_SERVER_COST
  IRAN_SERVER_COST
  PACKAGE_PURCHASE
  WALLET_RECHARGE
}

type Query {
  checkAuth: CheckAuth!
  children: [Child!]!
  clientStats(filters: GetClientStatsFiltersInput!): [ClientStat!]!
  domains(filters: DomainsFiltersInput): [Domain!]!
  hello(name: String!): String!
  helloWorld: String!
  me: User!
  packages: [Package!]!
  rechargePackages: [RechargePackage!]!
  userPackages: [UserPackage!]!
}

type RechargePackage {
  amount: Float!

  """Identifies the date and time when the object was created."""
  createdAt: DateTime!
  discountPercent: Float!
  id: ID!

  """Identifies the date and time when the object was last updated."""
  updatedAt: DateTime!
}

input RenewPackageInput {
  packageId: String!
  receipt: String
  userPackageId: String!
}

"""User role"""
enum Role {
  ADMIN
  USER
}

type Server {
  """Identifies the date and time when the object was created."""
  createdAt: DateTime!
  domain: String!
  id: ID!
  inboundId: Int!
  ip: String!
  token: String!
  type: ServerCountry!

  """Identifies the date and time when the object was last updated."""
  updatedAt: DateTime!
}

"""ServerCountry"""
enum ServerCountry {
  DE
  IR
  NL
  TR
}

input SignupInput {
  fullname: String!
  password: String!
  phone: String!
  promoCode: String
}

type TelegramUser {
  bigAvatar: String
  firstname: String
  id: BigNumber!
  lastname: String
  phone: String
  smallAvatar: String
  username: String
}

type Token {
  """JWT access token"""
  accessToken: JWT!

  """JWT refresh token"""
  refreshToken: JWT!
}

input UpdateChildInput {
  childId: String!
  description: String
<<<<<<< HEAD
  firstname: String
  initialDiscountPercent: Int
=======
  fullname: String
>>>>>>> 11461e41
  isDisabled: Boolean
  password: String
  phone: String
  role: Role
}

input UpdateDnsIpInput {
  domain: String!
  ip: String!
}

input UpdateDnsPortInput {
  domain: String!
  port: String!
}

input UpdateUserInput {
  cardBandName: String
  cardBandNumber: String
  fullname: String
  password: String
  phone: String
  profitPercent: Int
}

"""The `Upload` scalar type represents a file upload."""
scalar Upload

input UploadInput {
  image: Upload!
}

"""Upstream Https"""
enum UpstreamHttps {
  auto
  default
  http
  https
}

type User {
  appliedDiscountPercent: Float
  balance: Float!
  bankCard: [BankCard!]

  """Identifies the date and time when the object was created."""
  createdAt: DateTime!
  fullname: String!
  id: ID!
  initialDiscountPercent: Float
  isDisabled: Boolean
  isParentDisabled: Boolean
  maxRechargeDiscountPercent: Float
  parent: Parent
  parentId: String
  phone: String!
  profitBalance: Float!
  profitPercent: Float!
  referId: String
  role: Role!
  telegram: TelegramUser
  totalProfit: Float!

  """Identifies the date and time when the object was last updated."""
  updatedAt: DateTime!
  userGift: [UserGift!]
}

type UserGift {
  giftPackage: Package
  isGiftUsed: Boolean!
}

type UserPackage {
  """Identifies the date and time when the object was created."""
  createdAt: DateTime!
  expiryTime: BigNumber!
  id: ID!
  lastConnectedAt: DateTime
  link: String!
  name: String!
  remainingTraffic: BigNumber!
  totalTraffic: BigNumber!

  """Identifies the date and time when the object was last updated."""
  updatedAt: DateTime!
}<|MERGE_RESOLUTION|>--- conflicted
+++ resolved
@@ -352,12 +352,8 @@
 input UpdateChildInput {
   childId: String!
   description: String
-<<<<<<< HEAD
-  firstname: String
+  fullname: String
   initialDiscountPercent: Int
-=======
-  fullname: String
->>>>>>> 11461e41
   isDisabled: Boolean
   password: String
   phone: String
