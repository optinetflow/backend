datasource db {
  provider = "postgresql"
  url      = env("DATABASE_URL")
}

generator client {
  provider = "prisma-client-js"
  // previewFeatures = []
}

generator dbml {
  provider = "prisma-dbml-generator"
}

enum Role {
  ADMIN
  USER
}

enum PackageCategory {
  ECONOMIC
  QUALITY
}

model User {
  id                         String    @id @default(dbgenerated("gen_random_uuid()")) @db.Uuid
  createdAt                  DateTime  @default(now())
  updatedAt                  DateTime  @updatedAt
  phone                      String
  password                   String // @db.VarChar(255)
  fullname                   String    @db.VarChar(255)
  balance                    Float     @default(0)
  profitBalance              Float     @default(0)
  totalProfit                Float     @default(0)
  parentId                   String?   @db.Uuid
  referId                    String?   @db.Uuid
  brandId                    String   @db.Uuid
  otp                        String?
  otpExpiration              DateTime?
  role                       Role      @default(USER)
  isDisabled                 Boolean   @default(false)
  isParentDisabled           Boolean   @default(false)
  isVerified                 Boolean   @default(false)
  maxRechargeDiscountPercent Float?
  profitPercent              Float     @default(0)
  initialDiscountPercent     Float?
  appliedDiscountPercent     Float?
  description                String?

  brand       Brand?        @relation(fields: [brandId], references: [id])
  parent      User?         @relation("UserParentRelation", fields: [parentId], references: [id])
  children    User[]        @relation("UserParentRelation")
  refer       User?         @relation("UserReferRelation", fields: [referId], references: [id])
  referers    User[]        @relation("UserReferRelation")
  userPackage UserPackage[]
  payment     Payment[]
  telegram    TelegramUser?
  bankCard    BankCard[]
  file        File[]
  promotion   Promotion[]
  userGift    UserGift[]

  @@unique([phone, brandId], name: "UserPhoneBrandIdUnique")
  @@index([role], name: "UserRoleIndex")
  @@index([parentId], name: "UserParentIdIndex")
  @@index([referId], name: "UserReferIdIndex")
}

model TelegramUser {
  chatId      BigInt?
  id          String   @id @default(dbgenerated("gen_random_uuid()")) @db.Uuid
  userId      String   @unique @db.Uuid
  createdAt   DateTime @default(now())
  updatedAt   DateTime @updatedAt
  phone       String?
  firstname   String?  @db.VarChar(255)
  lastname    String?  @db.VarChar(255)
  username    String?  @db.VarChar(64)
  bigAvatar   String?  @db.VarChar(255)
  smallAvatar String?  @db.VarChar(255)

  user User @relation(fields: [userId], references: [id])

  @@unique([chatId, userId], name: "TelegramChatIdUserIdUnique")
  @@index([userId], name: "TelegramUserUserIdIndex")
}

model BankCard {
  id        String   @id @default(dbgenerated("gen_random_uuid()")) @db.Uuid
  createdAt DateTime @default(now())
  updatedAt DateTime @updatedAt
  userId    String   @db.Uuid
  number    String
  name      String   @db.VarChar(255)

  user User @relation(fields: [userId], references: [id])

  @@index([userId], name: "BankCardUserIdIndex")
}

model File {
  id        String   @id @default(dbgenerated("gen_random_uuid()")) @db.Uuid
  createdAt DateTime @default(now())
  updatedAt DateTime @updatedAt
  userId    String   @db.Uuid
  name      String   @db.VarChar(255)

  user User @relation(fields: [userId], references: [id])

  @@index([userId], name: "FileUserIdIndex")
}

model Domain {
  id             String      @id @default(dbgenerated("gen_random_uuid()")) @db.Uuid
  createdAt      DateTime    @default(now())
  updatedAt      DateTime    @updatedAt
  domain         String      @unique // @db.VarChar(255)
  expiredAt      DateTime
  nsState        DomainState @default(PENDING)
  arvanSslState  DomainState @default(PENDING)
  letsEncryptSsl DomainState @default(PENDING)
  port           Int?
  isAutomated    Boolean?
  arvanId        String      @db.Uuid
  serverId       String      @db.Uuid

  arvan  Arvan  @relation(fields: [arvanId], references: [id])
  server Server @relation(fields: [serverId], references: [id])

  @@index([nsState], name: "DomainNsStateIndex")
  @@index([arvanSslState], name: "DomainArvanSslStateIndex")
  @@index([letsEncryptSsl], name: "DomainLetsEncryptSslIndex")
  @@index([arvanId], name: "DomainArvanIdIndex")
  @@index([serverId], name: "DomainServerIdIndex")
}

enum DomainState {
  PENDING
  APPLIED
}

model Arvan {
  id             String    @id @default(dbgenerated("gen_random_uuid()")) @db.Uuid
  createdAt      DateTime  @default(now())
  updatedAt      DateTime  @updatedAt
  email          String    @unique @db.VarChar(255)
  password       String // @db.VarChar(255)
  token          String? // @db.VarChar(255)
  tokenExpiredAt DateTime?
  nsKeys         String[]  @db.VarChar(255)
  domain         Domain[]
}

enum ServerCountry {
  IR
  NL
  DE
  TR
}

model Server {
  id           String        @id @default(dbgenerated("gen_random_uuid()")) @db.Uuid
  createdAt    DateTime      @default(now())
  updatedAt    DateTime      @updatedAt
  deletedAt    DateTime?
  type         ServerCountry
  domain       String        @db.VarChar(255)
  inboundId    Int           @default(1)
  token        String 
  tunnelDomain String        @db.VarChar(255)
  stats        Json?
<<<<<<< HEAD
  brandId      String?       @db.Uuid      
  port         Int           @default(443)         

  brand        Brand?  @relation(fields: [brandId], references: [id])
  userPackage  UserPackage[]
  Domain       Domain[]
  clientStat   ClientStat[]   
  BrandServerCategory BrandServerCategory[]
=======
  brandId      String?       @db.Uuid
  port         Int           @default(443)

  brand       Brand?        @relation(fields: [brandId], references: [id])
  activeFor   Brand?        @relation("ActiveServer")
  userPackage UserPackage[]
  Domain      Domain[]
  clientStat  ClientStat[]
>>>>>>> f1e683b2

  @@unique([domain, brandId], name: "ServerDomainBrandIdUnique")
}

model Package {
  id             String        @id @default(dbgenerated("gen_random_uuid()")) @db.Uuid
  createdAt      DateTime      @default(now())
  updatedAt      DateTime      @updatedAt
  deletedAt      DateTime?
  traffic        Float
  expirationDays Float
  price          Float
  userCount      Int
  category       PackageCategory @default(QUALITY)
  order          Int?
  forRole        Role[]        @default([ADMIN, USER])
  userPackage    UserPackage[]
  Promotion      Promotion[]
  UserGift       UserGift[]
}

model RechargePackage {
  id              String    @id @default(dbgenerated("gen_random_uuid()")) @db.Uuid
  createdAt       DateTime  @default(now())
  updatedAt       DateTime  @updatedAt
  deletedAt       DateTime?
  amount          Float
  discountPercent Float
}

model UserPackage {
  id                     String    @id @default(dbgenerated("gen_random_uuid()")) @db.Uuid
  createdAt              DateTime  @default(now())
  updatedAt              DateTime  @updatedAt
  deletedAt              DateTime?
  finishedAt             DateTime?
  name                   String    @db.VarChar(255)
  packageId              String    @db.Uuid
  userId                 String    @db.Uuid
  serverId               String    @db.Uuid
  statId                 String    @db.Uuid
  thresholdWarningSentAt DateTime?
  orderN                 Int       @default(1)

  package Package    @relation(fields: [packageId], references: [id])
  user    User       @relation(fields: [userId], references: [id])
  server  Server     @relation(fields: [serverId], references: [id])
  stat    ClientStat @relation(fields: [statId], references: [id])
  payments    Payment[]

  @@index([userId], name: "UserPackageUserIdIndex")
  @@index([orderN], name: "UserPackageOrderNIndex")
  @@index([serverId], name: "UserPackageServerIdIndex")
  @@index([statId], name: "UserPackageStatIdIndex")
  @@index([packageId], name: "UserPackagePackageIdIndex")
}

model ClientStat {
  id              String    @id @default(dbgenerated("gen_random_uuid()")) @db.Uuid
  createdAt       DateTime  @default(now())
  updatedAt       DateTime  @updatedAt
  expiryTime      BigInt
  total           BigInt
  down            BigInt
  up              BigInt
  email           String // @db.VarChar(255)
  enable          Boolean
  serverId        String    @db.Uuid
  flow            String    @db.VarChar(255)
  subId           String    @db.VarChar(255)
  tgId            String    @db.VarChar(255)
  limitIp         Int
  lastConnectedAt DateTime?

  server  Server        @relation(fields: [serverId], references: [id])
  Package UserPackage[]

  @@index([serverId], name: "ClientStatServerIdIndex")
  @@index([expiryTime], name: "ClientStatExpiryTimeIndex")
  @@index([total], name: "ClientStatTotalIndex")
  @@index([down], name: "ClientStatDownIndex")
  @@index([up], name: "ClientStatUpIndex")
}

model BrandServerCategory {
  id          String          @id @default(dbgenerated("gen_random_uuid()")) @db.Uuid
  createdAt   DateTime        @default(now())
  updatedAt   DateTime        @updatedAt
  brandId     String          @db.Uuid
  category    PackageCategory
  activeServerId    String    @db.Uuid 

  brand       Brand           @relation(fields: [brandId], references: [id])
  server      Server          @relation(fields: [activeServerId], references: [id])

  @@unique([brandId, category], name: "BrandCategoryUnique")
}


enum PaymentState {
  PENDING
  APPLIED
  REJECTED
}

enum PaymentType {
  PACKAGE_PURCHASE
  WALLET_RECHARGE
  IRAN_SERVER_COST
  EXTERNAL_SERVER_COST
}

model Payment {
  id           String       @id @default(dbgenerated("gen_random_uuid()")) @db.Uuid
  createdAt    DateTime     @default(now())
  updatedAt    DateTime     @updatedAt
  amount       Float
  type         PaymentType
  status       PaymentState @default(PENDING)
  receiptImage String?      @db.VarChar(255)
  payerId      String       @db.Uuid
  profitAmount Float        @default(0)
  parentProfit Float        @default(0) // unusable field, should be deleted
  description  String?
  userPackageId   String?        @db.Uuid

  payer         User         @relation(fields: [payerId], references: [id])
  userPackage   UserPackage?  @relation(fields: [userPackageId], references: [id])


  @@index([payerId], name: "PaymentUserIdIndex")
  @@index([userPackageId], name: "PaymentUserPackageIdIndex")
}

// model Transation {
//   id        String   @id
//   amount    Int
//   createdAt DateTime @default(now())
//   updatedAt DateTime @updatedAt
//   payerId   String

//   payer User @relation(fields: [payerId], references: [id])
// }

// model Transfer {
//   id         String   @id 
//   amount     Int
//   createdAt  DateTime @default(now())
//   updatedAt  DateTime @updatedAt
//   senderId   String
//   receiverId String

//   sender   User @relation("TransferSenderRelation", fields: [senderId], references: [id])
//   receiver User @relation("TransferReceiverRelation", fields: [receiverId], references: [id])
// }

model Promotion {
  id            String    @id @default(dbgenerated("gen_random_uuid()")) @db.Uuid
  createdAt     DateTime  @default(now())
  updatedAt     DateTime  @updatedAt
  deletedAt     DateTime?
  code          String    @unique @db.VarChar(255)
  parentUserId  String    @db.Uuid
  giftPackageId String?   @db.Uuid

  parentUser  User     @relation(fields: [parentUserId], references: [id])
  giftPackage Package? @relation(fields: [giftPackageId], references: [id])

  @@index([code], name: "PromotionCodeIndex")
}

model UserGift {
  id            String    @id @default(dbgenerated("gen_random_uuid()")) @db.Uuid
  createdAt     DateTime  @default(now())
  updatedAt     DateTime  @updatedAt
  deletedAt     DateTime?
  userId        String    @db.Uuid
  giftPackageId String?   @db.Uuid
  isGiftUsed    Boolean   @default(false)
  promotionId   String?   @db.Uuid

  user        User     @relation(fields: [userId], references: [id])
  giftPackage Package? @relation(fields: [giftPackageId], references: [id])

  @@index([userId], name: "UserGiftUserIdIndex")
  @@index([isGiftUsed], name: "UserGiftIsGiftUsedIndex")
}

model Brand {
<<<<<<< HEAD
  id            String    @id @default(dbgenerated("gen_random_uuid()")) @db.Uuid
  createdAt     DateTime  @default(now())
  updatedAt     DateTime  @updatedAt
  deletedAt     DateTime?
  domainName    String    @unique @db.VarChar(255)
  title         String    @db.VarChar(255)
  description   String    @db.VarChar(255)
  botToken      String    @db.VarChar(255)
  botUsername   String    @unique @db.VarChar(255)
  reportGroupId String?   @db.VarChar(255)
  backupGroupId String?   @db.VarChar(255)
  logo          Json?
  Server Server[]

  User User[]

  BrandServerCategory BrandServerCategory[]
=======
  id             String    @id @default(dbgenerated("gen_random_uuid()")) @db.Uuid
  createdAt      DateTime  @default(now())
  updatedAt      DateTime  @updatedAt
  deletedAt      DateTime?
  domainName     String    @unique @db.VarChar(255)
  title          String    @db.VarChar(255)
  description    String    @db.VarChar(255)
  botToken       String    @db.VarChar(255)
  botUsername    String    @unique @db.VarChar(255)
  reportGroupId  String?   @db.VarChar(255)
  backupGroupId  String?   @db.VarChar(255)
  activeServerId String?   @unique @db.Uuid
  logo           Json?
  Server         Server[]

  User User[]

  activeServer Server? @relation("ActiveServer", fields: [activeServerId], references: [id])
>>>>>>> f1e683b2
}<|MERGE_RESOLUTION|>--- conflicted
+++ resolved
@@ -169,25 +169,15 @@
   token        String 
   tunnelDomain String        @db.VarChar(255)
   stats        Json?
-<<<<<<< HEAD
-  brandId      String?       @db.Uuid      
-  port         Int           @default(443)         
-
-  brand        Brand?  @relation(fields: [brandId], references: [id])
-  userPackage  UserPackage[]
-  Domain       Domain[]
-  clientStat   ClientStat[]   
-  BrandServerCategory BrandServerCategory[]
-=======
   brandId      String?       @db.Uuid
   port         Int           @default(443)
 
   brand       Brand?        @relation(fields: [brandId], references: [id])
-  activeFor   Brand?        @relation("ActiveServer")
   userPackage UserPackage[]
   Domain      Domain[]
   clientStat  ClientStat[]
->>>>>>> f1e683b2
+  BrandServerCategory BrandServerCategory[]
+
 
   @@unique([domain, brandId], name: "ServerDomainBrandIdUnique")
 }
@@ -377,7 +367,6 @@
 }
 
 model Brand {
-<<<<<<< HEAD
   id            String    @id @default(dbgenerated("gen_random_uuid()")) @db.Uuid
   createdAt     DateTime  @default(now())
   updatedAt     DateTime  @updatedAt
@@ -395,24 +384,4 @@
   User User[]
 
   BrandServerCategory BrandServerCategory[]
-=======
-  id             String    @id @default(dbgenerated("gen_random_uuid()")) @db.Uuid
-  createdAt      DateTime  @default(now())
-  updatedAt      DateTime  @updatedAt
-  deletedAt      DateTime?
-  domainName     String    @unique @db.VarChar(255)
-  title          String    @db.VarChar(255)
-  description    String    @db.VarChar(255)
-  botToken       String    @db.VarChar(255)
-  botUsername    String    @unique @db.VarChar(255)
-  reportGroupId  String?   @db.VarChar(255)
-  backupGroupId  String?   @db.VarChar(255)
-  activeServerId String?   @unique @db.Uuid
-  logo           Json?
-  Server         Server[]
-
-  User User[]
-
-  activeServer Server? @relation("ActiveServer", fields: [activeServerId], references: [id])
->>>>>>> f1e683b2
 }